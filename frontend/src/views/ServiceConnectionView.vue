<template>
  <div class="service-connection">
    <!-- 页面头部 -->
    <div class="page-header">
      <h1>我的服务连接</h1>
      <p class="page-description">管理您的外部Geoserver和Martin服务连接配置</p>
      
      <!-- 功能说明 -->
      <el-alert
        title="连接测试说明"
        type="info"
        show-icon
        :closable="false"
        class="test-info-alert"
      >
        <div>
          <p><strong>前端测试：</strong>直接从浏览器测试服务连接，无需通过后端。适用于客户端可直接访问Geoserver的场景。</p>
          <p><strong>后端测试：</strong>通过系统后端测试连接，适用于服务器间的网络连接测试。</p>
          <p class="tip">💡 推荐优先使用前端测试，这样即使后端服务器无法访问Geoserver，只要您的浏览器能访问就可以正常使用服务。</p>
        </div>
      </el-alert>
    </div>

    <!-- 服务连接列表 -->
    <el-card class="connection-list">
      <template #header>
        <div class="card-header">
          <span>服务连接列表</span>
          <div class="header-actions">
            <div class="filters">
              <el-select v-model="filterType" placeholder="服务类型" clearable size="small" style="width: 120px">
                <el-option label="全部" value=""></el-option>
                <el-option label="GeoServer" value="geoserver"></el-option>
                <el-option label="Martin" value="martin"></el-option>
              </el-select>
              
              <el-button @click="loadConnections" size="small">
                <el-icon><Refresh /></el-icon>
                刷新
              </el-button>
            </div>
            
            <el-button 
              type="primary" 
              @click="showCreateDialog = true"
              size="small"
            >
              <el-icon><Plus /></el-icon>
              添加连接
            </el-button>
          </div>
        </div>
      </template>

      <div v-loading="loading">
        <div v-if="connections.length === 0" class="empty-state">
          <el-empty description="暂无服务连接">
            <el-button type="primary" @click="showCreateDialog = true">添加第一个连接</el-button>
          </el-empty>
        </div>

        <div v-else class="connection-grid">
          <div 
            v-for="connection in filteredConnections" 
            :key="connection.id" 
            class="connection-card"
          >
            <div class="connection-header">
              <div class="connection-title">
                <h3>{{ connection.service_name }}</h3>
                <el-tag 
                  :type="getServiceTypeTagType(connection.service_type)" 
                  size="small"
                >
                  {{ getServiceTypeName(connection.service_type) }}
                </el-tag>
                <el-tag 
                  v-if="connection.is_default" 
                  type="warning" 
                  size="small"
                >
                  默认
                </el-tag>
              </div>
              
              <el-dropdown @command="handleConnectionAction" trigger="click">
                <el-button type="text" size="small">
                  <el-icon><MoreFilled /></el-icon>
                </el-button>
                <template #dropdown>
                  <el-dropdown-menu>
                    <el-dropdown-item :command="{action: 'edit', connection}">编辑</el-dropdown-item>
                    <el-dropdown-item :command="{action: 'test', connection}">测试连接</el-dropdown-item>
                    <el-dropdown-item 
                      :command="{action: 'toggle', connection}"
                      :divided="true"
                    >
                      {{ connection.is_active ? '禁用' : '启用' }}
                    </el-dropdown-item>
                    <el-dropdown-item :command="{action: 'delete', connection}">删除</el-dropdown-item>
                  </el-dropdown-menu>
                </template>
              </el-dropdown>
            </div>

            <div class="connection-info">
              <div class="info-item">
                <span class="label">服务地址:</span>
                <span class="value" :title="connection.server_url">
                  {{ connection.server_url }}
                </span>
              </div>
              
              <div class="info-item" v-if="connection.description">
                <span class="label">描述:</span>
                <span class="value">{{ connection.description }}</span>
              </div>
              
              <div class="info-item">
                <span class="label">状态:</span>
                <el-tag 
                  :type="getStatusTagType(connection.test_status)" 
                  size="small"
                >
                  {{ getStatusText(connection.test_status) }}
                </el-tag>
                <span v-if="connection.last_tested_at" class="test-time">
                  {{ formatDate(connection.last_tested_at) }}
                </span>
              </div>
              
              <div class="info-item" v-if="!connection.is_active">
                <el-tag type="info" size="small">已禁用</el-tag>
              </div>
            </div>

            <div class="connection-actions">
              <el-button-group>
<<<<<<< HEAD
                <el-tooltip 
                  content="前端直接测试（可能受CORS限制，适用于本地或已配置CORS的服务）" 
                  placement="top"
                >
                  <el-button 
                    size="small" 
                    @click="testConnectionFrontend(connection)"
                    :loading="connection.testing && connection.testMethod === 'frontend'"
                    type="primary"
                  >
                    <el-icon><Link /></el-icon>
                    前端测试
                  </el-button>
                </el-tooltip>
                
                <el-tooltip 
                  content="通过后端测试（推荐，无CORS限制，更可靠）" 
                  placement="top"
                >
                  <el-button 
                    size="small" 
                    @click="testConnectionBackend(connection)"
                    :loading="connection.testing && connection.testMethod === 'backend'"
                    type="success"
                  >
                    <el-icon><Link /></el-icon>
                    后端测试 ⭐
                  </el-button>
                </el-tooltip>
=======
                <el-button 
                  size="small" 
                  @click="testConnectionFrontend(connection)"
                  :loading="connection.testing && connection.testMethod === 'frontend'"
                  type="primary"
                >
                  <el-icon><Link /></el-icon>
                  前端测试
                </el-button>
                
                <el-button 
                  size="small" 
                  @click="testConnectionBackend(connection)"
                  :loading="connection.testing && connection.testMethod === 'backend'"
                  type="info"
                >
                  <el-icon><Link /></el-icon>
                  后端测试
                </el-button>
>>>>>>> 5a1196bf
                
                <el-button 
                  size="small" 
                  @click="editConnection(connection)"
                >
                  <el-icon><Edit /></el-icon>
                  编辑
                </el-button>
              </el-button-group>
            </div>
          </div>
        </div>
      </div>
    </el-card>

    <!-- 添加/编辑连接对话框 -->
    <el-dialog 
      v-model="showCreateDialog" 
      :title="editingConnection ? '编辑连接' : '添加连接'" 
      width="700px"
      :close-on-click-modal="false"
      @close="resetCreateForm"
    >
      <el-form 
        ref="createFormRef" 
        :model="createForm" 
        :rules="createRules" 
        label-width="120px"
      >
        <el-form-item label="连接名称" prop="service_name">
          <el-input 
            v-model="createForm.service_name" 
            placeholder="请输入连接名称"
          />
        </el-form-item>
        
        <el-form-item label="服务类型" prop="service_type">
          <el-radio-group 
            v-model="createForm.service_type" 
            @change="onServiceTypeChange"
            :disabled="editingConnection"
          >
            <el-radio label="geoserver">GeoServer</el-radio>
            <el-radio label="martin">Martin</el-radio>
          </el-radio-group>
        </el-form-item>
        
        <!-- GeoServer 配置 -->
        <template v-if="createForm.service_type === 'geoserver'">
          <el-form-item label="服务地址" prop="server_url">
            <el-input 
              v-model="createForm.server_url" 
              placeholder="http://your-server:8080/geoserver"
            />
            <div class="form-tip">请输入完整的GeoServer访问地址</div>
          </el-form-item>
          
          <el-form-item label="管理员账号" prop="username">
            <el-input 
              v-model="createForm.username" 
              placeholder="admin"
            />
          </el-form-item>
          
          <el-form-item label="管理员密码" prop="password">
            <el-input 
              v-model="createForm.password" 
              type="password" 
              placeholder="请输入密码"
              show-password
            />
          </el-form-item>
          
          <el-form-item label="默认工作空间" prop="workspace">
            <el-input 
              v-model="createForm.workspace" 
              placeholder="default"
            />
            <div class="form-tip">用于发布数据的默认工作空间</div>
          </el-form-item>
        </template>
        
        <!-- Martin 配置 -->
        <template v-if="createForm.service_type === 'martin'">
          <el-form-item label="服务地址" prop="server_url">
            <el-input 
              v-model="createForm.server_url" 
              placeholder="http://your-server:3000"
            />
            <div class="form-tip">请输入Martin服务的访问地址</div>
          </el-form-item>
          
          <el-form-item label="数据库连接" prop="database_url">
            <el-input 
              v-model="createForm.database_url" 
              placeholder="postgresql://user:password@host:5432/database"
            />
            <div class="form-tip">Martin连接的PostGIS数据库地址（可选）</div>
          </el-form-item>
          
          <el-form-item label="API密钥" prop="api_key">
            <el-input 
              v-model="createForm.api_key" 
              placeholder="API密钥（如果需要）"
              show-password
            />
            <div class="form-tip">如果Martin服务需要认证，请填写API密钥</div>
          </el-form-item>
        </template>
        
        <el-form-item label="描述" prop="description">
          <el-input 
            v-model="createForm.description" 
            type="textarea" 
            :rows="3"
            placeholder="请输入连接描述"
          />
        </el-form-item>
        
        <el-form-item label="设为默认">
          <el-switch v-model="createForm.is_default" />
          <div class="form-tip">设为默认后，发布数据时将优先使用此连接</div>
        </el-form-item>
        
        <!-- 连接测试 -->
        <el-form-item>
          <div class="test-buttons">
            <el-button 
              type="primary" 
              @click="testConnectionFormFrontend" 
              :loading="testLoading && testMethod === 'frontend'"
              :disabled="!canTestConnection"
            >
              <el-icon><Link /></el-icon>
              前端测试
            </el-button>
            <el-button 
              type="info" 
              @click="testConnectionFormBackend" 
              :loading="testLoading && testMethod === 'backend'"
              :disabled="!canTestConnection"
            >
              <el-icon><Link /></el-icon>
              后端测试
            </el-button>
          </div>
          <div v-if="connectionTestResult" class="test-result" :class="connectionTestResult.success ? 'success' : 'error'">
            <div class="test-message">{{ connectionTestResult.message }}</div>
            <div v-if="connectionTestResult.data && connectionTestResult.data.testMethod" class="test-method">
              测试方式: {{ connectionTestResult.data.testMethod === 'frontend' ? '前端直连' : '后端代理' }}
            </div>
            <div v-if="connectionTestResult.data && connectionTestResult.data.version" class="test-details">
              版本: {{ connectionTestResult.data.version }}
            </div>
            <div v-if="connectionTestResult.data && connectionTestResult.data.workspaceCount !== undefined" class="test-details">
              工作空间: {{ connectionTestResult.data.workspaceCount }} 个
            </div>
          </div>
        </el-form-item>
      </el-form>
      
      <template #footer>
        <span class="dialog-footer">
          <el-button @click="showCreateDialog = false">取消</el-button>
          <el-button type="primary" @click="saveConnection" :loading="createLoading">
            {{ editingConnection ? '更新' : '添加' }}
          </el-button>
        </span>
      </template>
    </el-dialog>
  </div>
</template>

<script>
import { ref, reactive, computed, onMounted } from 'vue'
import { ElMessage, ElMessageBox } from 'element-plus'
import { 
  Plus, Refresh, MoreFilled, Link, Edit
} from '@element-plus/icons-vue'
import authService from '@/auth/authService'
<<<<<<< HEAD
import { testServiceConnection, testGeoserverInNewWindow } from '@/utils/geoserverTest'
=======
import { testServiceConnection } from '@/utils/geoserverTest'
>>>>>>> 5a1196bf

export default {
  name: 'ServiceConnectionView',
  components: {
    Plus, Refresh, MoreFilled, Link, Edit
  },
  setup() {
    // 响应式数据
    const loading = ref(false)
    const createLoading = ref(false)
    const testLoading = ref(false)
    const testMethod = ref('frontend') // 'frontend' 或 'backend'
    const connections = ref([])
    const connectionTestResult = ref(null)
    
    // 过滤条件
    const filterType = ref('')
    
    // 对话框控制
    const showCreateDialog = ref(false)
    const editingConnection = ref(null)
    
    // 创建表单
    const createForm = reactive({
      service_name: '',
      service_type: 'geoserver',
      server_url: '',
      description: '',
      is_default: false,
      // GeoServer 配置
      username: '',
      password: '',
      workspace: 'default',
      // Martin 配置
      database_url: '',
      api_key: ''
    })
    
    const createFormRef = ref(null)
    
    // 表单验证规则
    const createRules = {
      service_name: [
        { required: true, message: '请输入连接名称', trigger: 'blur' },
        { min: 2, max: 50, message: '连接名称长度应为2-50个字符', trigger: 'blur' }
      ],
      service_type: [
        { required: true, message: '请选择服务类型', trigger: 'change' }
      ],
      server_url: [
        { required: true, message: '请输入服务地址', trigger: 'blur' },
        { type: 'url', message: '请输入有效的URL地址', trigger: 'blur' }
      ],
      username: [
        { 
          required: () => createForm.service_type === 'geoserver', 
          message: '请输入管理员账号', 
          trigger: 'blur' 
        }
      ],
      password: [
        { 
          required: () => createForm.service_type === 'geoserver', 
          message: '请输入管理员密码', 
          trigger: 'blur' 
        }
      ]
    }
    
    // 计算属性
    const filteredConnections = computed(() => {
      return connections.value.filter(connection => {
        const typeMatch = !filterType.value || connection.service_type === filterType.value
        return typeMatch
      })
    })
    
    const canTestConnection = computed(() => {
      if (!createForm.server_url) return false
      
      if (createForm.service_type === 'geoserver') {
        return createForm.username && createForm.password
      } else if (createForm.service_type === 'martin') {
        return true // Martin只需要服务地址即可测试
      }
      
      return false
    })
    
    // API请求方法
    const apiRequest = async (url, options = {}) => {
      const token = authService.getToken()
      const defaultOptions = {
        headers: {
          'Content-Type': 'application/json',
          'Authorization': `Bearer ${token}`
        }
      }
      
      const response = await fetch(url, { ...defaultOptions, ...options })
      
      // 检查响应内容类型
      const contentType = response.headers.get('content-type')
      let data = null
      
      if (contentType && contentType.includes('application/json')) {
        try {
          data = await response.json()
        } catch (jsonError) {
          console.error('JSON解析失败:', jsonError)
          throw new Error(`JSON解析失败: ${jsonError.message}`)
        }
      } else {
        // 如果不是JSON响应，获取文本内容
        const textData = await response.text()
        console.warn('收到非JSON响应:', textData)
        data = { error: textData || '服务器返回了非JSON响应' }
      }
      
      if (!response.ok) {
        const errorMessage = data && data.error ? data.error : `请求失败 (${response.status})`
        throw new Error(errorMessage)
      }
      
      return data
    }
    
    // 加载连接列表
    const loadConnections = async () => {
      try {
        loading.value = true
        const data = await apiRequest('/api/service-connections')
        connections.value = data.data.map(connection => ({
          ...connection,
          testing: false,
          testMethod: null
        }))
      } catch (error) {
        ElMessage.error('加载连接列表失败: ' + error.message)
      } finally {
        loading.value = false
      }
    }
    
    // 保存连接
    const saveConnection = async () => {
      try {
        await createFormRef.value.validate()
        createLoading.value = true
        
        const requestData = {
          service_name: createForm.service_name,
          service_type: createForm.service_type,
          server_url: createForm.server_url,
          description: createForm.description,
          is_default: createForm.is_default
        }
        
        // 添加服务特定配置
        if (createForm.service_type === 'geoserver') {
          requestData.username = createForm.username
          requestData.password = createForm.password
          requestData.workspace = createForm.workspace || 'default'
        } else if (createForm.service_type === 'martin') {
          if (createForm.database_url) {
            requestData.database_url = createForm.database_url
          }
          if (createForm.api_key) {
            requestData.api_key = createForm.api_key
          }
        }
        
        if (editingConnection.value) {
          // 更新连接
          console.log('🔍 前端调试 - 更新连接:', {
            connectionId: editingConnection.value.id,
            connectionIdType: typeof editingConnection.value.id,
            requestData: requestData
          })
          
          try {
            await apiRequest(`/api/service-connections/${editingConnection.value.id}`, {
              method: 'PUT',
              body: JSON.stringify(requestData)
            })
            ElMessage.success('连接更新成功')
          } catch (error) {
            // 如果连接不存在，可能是前端数据过期，重新加载连接列表
            if (error.message && error.message.includes('连接不存在')) {
              ElMessage.error('连接信息已过期，正在刷新列表...')
              await loadConnections() // 重新加载连接列表
              showCreateDialog.value = false // 关闭对话框
              editingConnection.value = null
              return
            }
            throw error // 重新抛出其他错误
          }
        } else {
          // 创建连接
          await apiRequest('/api/service-connections', {
            method: 'POST',
            body: JSON.stringify(requestData)
          })
          ElMessage.success('连接添加成功')
        }
        
        showCreateDialog.value = false
        resetCreateForm()
        loadConnections()
      } catch (error) {
        console.error('保存连接失败:', error)
        const errorMessage = error.message || error.toString()
        ElMessage.error(`保存连接失败: ${errorMessage}`)
      } finally {
        createLoading.value = false
      }
    }
    
    // 重置创建表单
    const resetCreateForm = () => {
      Object.assign(createForm, {
        service_name: '',
        service_type: 'geoserver',
        server_url: '',
        description: '',
        is_default: false,
        username: '',
        password: '',
        workspace: 'default',
        database_url: '',
        api_key: ''
      })
      connectionTestResult.value = null
      editingConnection.value = null
      createFormRef.value?.resetFields()
    }
    
    // 服务类型变更处理
    const onServiceTypeChange = () => {
      // 清空服务特定的字段
      createForm.server_url = ''
      createForm.username = ''
      createForm.password = ''
      createForm.workspace = 'default'
      createForm.database_url = ''
      createForm.api_key = ''
      connectionTestResult.value = null
    }
    
    // 前端测试连接（表单中）
    const testConnectionFormFrontend = async () => {
<<<<<<< HEAD
      try {
        testLoading.value = true
        testMethod.value = 'frontend'
        connectionTestResult.value = null
        
        const testConfig = {
          service_type: createForm.service_type,
          server_url: createForm.server_url
        }
        
        if (createForm.service_type === 'geoserver') {
          testConfig.username = createForm.username
          testConfig.password = createForm.password
          testConfig.workspace = createForm.workspace
        } else if (createForm.service_type === 'martin') {
          if (createForm.api_key) {
            testConfig.api_key = createForm.api_key
          }
        }
        
        const result = await testServiceConnection(testConfig, true)
        
        connectionTestResult.value = result
        
        if (result.success) {
          ElMessage.success(result.message)
        } else {
          ElMessage.error(result.message)
        }
      } catch (error) {
        connectionTestResult.value = {
          success: false,
          message: error.message || '前端测试失败'
        }
        
        ElMessage.error('前端测试失败: ' + error.message)
      } finally {
        testLoading.value = false
      }
    }
    
    // 后端测试连接（表单中）
    const testConnectionFormBackend = async () => {
      try {
        testLoading.value = true
=======
      try {
        testLoading.value = true
        testMethod.value = 'frontend'
        connectionTestResult.value = null
        
        const testConfig = {
          service_type: createForm.service_type,
          server_url: createForm.server_url
        }
        
        if (createForm.service_type === 'geoserver') {
          testConfig.username = createForm.username
          testConfig.password = createForm.password
          testConfig.workspace = createForm.workspace
        } else if (createForm.service_type === 'martin') {
          if (createForm.api_key) {
            testConfig.api_key = createForm.api_key
          }
        }
        
        const result = await testServiceConnection(testConfig, true)
        
        connectionTestResult.value = result
        
        if (result.success) {
          ElMessage.success(result.message)
        } else {
          ElMessage.error(result.message)
        }
      } catch (error) {
        connectionTestResult.value = {
          success: false,
          message: error.message || '前端测试失败'
        }
        
        ElMessage.error('前端测试失败: ' + error.message)
      } finally {
        testLoading.value = false
      }
    }
    
    // 后端测试连接（表单中）
    const testConnectionFormBackend = async () => {
      try {
        testLoading.value = true
>>>>>>> 5a1196bf
        testMethod.value = 'backend'
        connectionTestResult.value = null
        
        const testData = {
          service_type: createForm.service_type,
          server_url: createForm.server_url
        }
        
        if (createForm.service_type === 'geoserver') {
          testData.username = createForm.username
          testData.password = createForm.password
        } else if (createForm.service_type === 'martin') {
          if (createForm.api_key) {
            testData.api_key = createForm.api_key
          }
        }
        
        const response = await apiRequest('/api/service-connections/test', {
          method: 'POST',
          body: JSON.stringify(testData)
        })
        
        connectionTestResult.value = {
          success: true,
          message: response.message || '连接测试成功',
          data: { testMethod: 'backend', ...response.data }
        }
        
        ElMessage.success('连接测试成功')
      } catch (error) {
        connectionTestResult.value = {
          success: false,
          message: error.message || '连接测试失败',
          data: { testMethod: 'backend' }
        }
        
        console.error('表单连接测试失败:', error)
        const errorMessage = error.message || error.toString()
        ElMessage.error(`连接测试失败: ${errorMessage}`)
      } finally {
        testLoading.value = false
      }
    }
    
    // 前端测试现有连接
    const testConnectionFrontend = async (connection) => {
<<<<<<< HEAD
      try {
        connection.testing = true
        connection.testMethod = 'frontend'
        
        // 构建测试配置
        let config = {}
        if (connection.connection_config) {
          if (typeof connection.connection_config === 'string') {
            try {
              config = JSON.parse(connection.connection_config)
            } catch (parseError) {
              console.warn('解析连接配置失败:', parseError)
              config = {}
            }
          } else if (typeof connection.connection_config === 'object') {
            config = connection.connection_config
          }
        }
        const testConfig = {
          service_type: connection.service_type,
          server_url: connection.server_url,
          ...config
        }
        
        const result = await testServiceConnection(testConfig, true)
        
        if (result.success) {
          ElMessage.success(result.message)
        } else {
          // 显示更详细的错误信息和建议
          console.error('前端测试失败详情:', result)
          
          let errorMessage = result.message
          if (result.data && result.data.suggestion) {
            errorMessage += `\n💡 ${result.data.suggestion}`
          }
          
          // 对于CORS相关错误或需要特殊处理的情况，显示更友好的提示
          const needsSpecialHandling = result.message.includes('跨域') || 
                                      result.message.includes('CORS') || 
                                      result.message.includes('前端测试受跨域限制') ||
                                      result.message.includes('检测到远程GeoServer服务') ||
                                      (result.data && result.data.showWindowTest);
          
          if (needsSpecialHandling) {
            // 检查是否可以提供新窗口测试
            if (result.data && result.data.showWindowTest) {
              console.log('🔍 显示新窗口测试对话框:', result.data);
              showNewWindowTestDialog(connection, result.data)
            } else {
              ElMessage({
                type: 'warning',
                message: '⚠️ 前端测试受浏览器安全策略限制',
                duration: 4000,
                showClose: true
              })
              
              setTimeout(() => {
                ElMessage({
                  type: 'info',
                  message: '💡 建议使用右侧的"后端测试"按钮，后端测试不受CORS限制且更可靠',
                  duration: 6000,
                  showClose: true
                })
              }, 1500)
            }
          } else {
            ElMessage.error(errorMessage)
          }
        }
        
        // 可选：更新本地状态，不重新加载整个列表
        connection.test_status = result.success ? 'success' : 'failed'
        connection.last_tested_at = new Date().toISOString()
        
      } catch (error) {
        console.error('前端测试失败:', error)
        const errorMessage = error.message || error.toString()
        ElMessage.error(`前端测试失败: ${errorMessage}`)
        connection.test_status = 'failed'
      } finally {
        connection.testing = false
        connection.testMethod = null
      }
    }
    
    // 后端测试现有连接
    const testConnectionBackend = async (connection) => {
      try {
        connection.testing = true
        connection.testMethod = 'backend'
        
        console.log('🔍 前端调试 - 后端测试连接:', {
          connectionId: connection.id,
          connectionIdType: typeof connection.id,
          connection: connection
        })
        
        // 🔥 在测试前先验证连接是否存在
        try {
          const response = await apiRequest('/api/service-connections')
          const currentConnections = response.data
          const currentConnection = currentConnections.find(conn => conn.id === connection.id)
          
          if (!currentConnection) {
            ElMessage.error('该连接已不存在，正在刷新列表...')
            await loadConnections()
            return
          }
        } catch (validationError) {
          console.warn('验证连接存在性失败，继续使用原连接信息:', validationError)
        }
=======
      try {
        connection.testing = true
        connection.testMethod = 'frontend'
        
        // 构建测试配置
        let config = {}
        if (connection.connection_config) {
          if (typeof connection.connection_config === 'string') {
            try {
              config = JSON.parse(connection.connection_config)
            } catch (parseError) {
              console.warn('解析连接配置失败:', parseError)
              config = {}
            }
          } else if (typeof connection.connection_config === 'object') {
            config = connection.connection_config
          }
        }
        const testConfig = {
          service_type: connection.service_type,
          server_url: connection.server_url,
          ...config
        }
        
        const result = await testServiceConnection(testConfig, true)
        
        if (result.success) {
          ElMessage.success(result.message)
        } else {
          ElMessage.error(result.message)
        }
        
        // 可选：更新本地状态，不重新加载整个列表
        connection.test_status = result.success ? 'success' : 'failed'
        connection.last_tested_at = new Date().toISOString()
        
      } catch (error) {
        console.error('前端测试失败:', error)
        const errorMessage = error.message || error.toString()
        ElMessage.error(`前端测试失败: ${errorMessage}`)
        connection.test_status = 'failed'
      } finally {
        connection.testing = false
        connection.testMethod = null
      }
    }
    
    // 后端测试现有连接
    const testConnectionBackend = async (connection) => {
      try {
        connection.testing = true
        connection.testMethod = 'backend'
>>>>>>> 5a1196bf
        
        await apiRequest(`/api/service-connections/${connection.id}/test`, {
          method: 'POST'
        })
        
        ElMessage.success('连接测试成功')
        loadConnections() // 重新加载以更新测试状态
      } catch (error) {
        console.error('后端测试失败:', error)
        const errorMessage = error.message || error.toString()
<<<<<<< HEAD
        
        // 如果是404错误，可能是连接信息过期
        if (error.message && error.message.includes('404')) {
          ElMessage.error('连接信息可能已过期，正在刷新列表...')
          await loadConnections() // 重新加载连接列表
        } else {
          ElMessage.error(`后端测试失败: ${errorMessage}`)
        }
=======
        ElMessage.error(`连接测试失败: ${errorMessage}`)
>>>>>>> 5a1196bf
      } finally {
        connection.testing = false
        connection.testMethod = null
      }
    }
    
    // 编辑连接
    const editConnection = async (connection) => {
      console.log('🔍 前端调试 - 编辑连接:', {
        connectionId: connection.id,
        connectionIdType: typeof connection.id,
        connection: connection
      })
      
      // 🔥 在编辑前验证连接是否仍然存在
      try {
        const response = await apiRequest('/api/service-connections')
        const currentConnections = response.data
        const currentConnection = currentConnections.find(conn => conn.id === connection.id)
        
        if (!currentConnection) {
          ElMessage.error('该连接已不存在，正在刷新列表...')
          await loadConnections()
          return
        }
        
        // 使用最新的连接信息
        editingConnection.value = currentConnection
      } catch (error) {
        console.error('验证连接存在性失败:', error)
        // 如果验证失败，仍然尝试使用原连接信息
        editingConnection.value = connection
      }
      
      // 填充表单（使用最新的连接信息）
      const connToUse = editingConnection.value || connection
      createForm.service_name = connToUse.service_name
      createForm.service_type = connToUse.service_type
      createForm.server_url = connToUse.server_url
      createForm.description = connToUse.description || ''
      createForm.is_default = connToUse.is_default
      
      // 填充连接配置
      if (connToUse.connection_config) {
        const config = connToUse.connection_config
        if (connToUse.service_type === 'geoserver') {
          createForm.username = config.username || ''
          createForm.password = '' // 不显示密码
          createForm.workspace = config.workspace || 'default'
        } else if (connToUse.service_type === 'martin') {
          createForm.database_url = config.database_url || ''
          createForm.api_key = '' // 不显示API密钥
        }
      }
      
      showCreateDialog.value = true
    }
    
    // 处理连接操作
    const handleConnectionAction = ({ action, connection }) => {
      switch (action) {
        case 'edit':
          editConnection(connection)
          break
        case 'test':
          // 默认使用前端测试
          testConnectionFrontend(connection)
          break
        case 'toggle':
          toggleConnection(connection)
          break
        case 'delete':
          deleteConnection(connection)
          break
      }
    }
    
    // 切换连接状态
    const toggleConnection = async (connection) => {
      try {
        await apiRequest(`/api/service-connections/${connection.id}`, {
          method: 'PUT',
          body: JSON.stringify({
            is_active: !connection.is_active
          })
        })
        
        ElMessage.success(`连接已${connection.is_active ? '禁用' : '启用'}`)
        loadConnections()
      } catch (error) {
        ElMessage.error('操作失败: ' + error.message)
      }
    }
    
    // 删除连接
    const deleteConnection = async (connection) => {
      try {
        await ElMessageBox.confirm(
          `确认删除连接 "${connection.service_name}" 吗？此操作不可恢复。`,
          '删除确认',
          {
            confirmButtonText: '确认删除',
            cancelButtonText: '取消',
            type: 'warning',
            confirmButtonClass: 'el-button--danger'
          }
        )
        
        await apiRequest(`/api/service-connections/${connection.id}`, {
          method: 'DELETE'
        })
        
        ElMessage.success('连接删除成功')
        loadConnections()
      } catch (error) {
        if (error !== 'cancel') {
          ElMessage.error('删除连接失败: ' + error.message)
        }
      }
    }
    
    // 新窗口测试对话框
    const showNewWindowTestDialog = (connection, testData) => {
      ElMessageBox.confirm(
        '前端直接测试受到CORS限制，但我们可以通过新窗口测试连接。这将打开一个指导页面，帮助您手动验证GeoServer连接。',
        '🌐 新窗口测试',
        {
          confirmButtonText: '🚀 开始新窗口测试',
          cancelButtonText: '❌ 取消',
          type: 'info',
          dangerouslyUseHTMLString: true,
          customStyle: { width: '500px' }
        }
      ).then(async () => {
        try {
          connection.testing = true
          connection.testMethod = 'new-window'
          
          const config = {
            server_url: testData.server_url,
            username: testData.username,
            password: testData.password
          }
          
          const result = await testGeoserverInNewWindow(config)
          
          if (result.success) {
            ElMessage.success(result.message)
            connection.test_status = 'success'
          } else {
            ElMessage.error(result.message)
            connection.test_status = 'failed'
          }
          
          connection.last_tested_at = new Date().toISOString()
          
        } catch (error) {
          ElMessage.error(`新窗口测试失败: ${error.message}`)
        } finally {
          connection.testing = false
          connection.testMethod = null
        }
      }).catch(() => {
        // 用户取消
      })
    }
    
    // 工具方法
    const getServiceTypeName = (type) => {
      const map = {
        'geoserver': 'GeoServer',
        'martin': 'Martin'
      }
      return map[type] || type
    }
    
    const getServiceTypeTagType = (type) => {
      const map = {
        'geoserver': 'primary',
        'martin': 'success'
      }
      return map[type] || 'info'
    }
    
    const getStatusText = (status) => {
      const map = {
        'success': '连接正常',
        'failed': '连接失败',
        'unknown': '未测试'
      }
      return map[status] || status
    }
    
    const getStatusTagType = (status) => {
      const map = {
        'success': 'success',
        'failed': 'danger',
        'unknown': 'info'
      }
      return map[status] || 'info'
    }
    
    const formatDate = (dateString) => {
      return new Date(dateString).toLocaleString('zh-CN')
    }
    
    // 初始化
    onMounted(() => {
      loadConnections()
    })
    
    return {
      // 响应式数据
      loading,
      createLoading,
      testLoading,
      testMethod,
      connections,
      connectionTestResult,
      
      // 过滤条件
      filterType,
      filteredConnections,
      
      // 对话框控制
      showCreateDialog,
      editingConnection,
      
      // 表单
      createForm,
      createFormRef,
      createRules,
      
      // 计算属性
      canTestConnection,
      
      // 方法
      loadConnections,
      saveConnection,
      resetCreateForm,
      onServiceTypeChange,
      testConnectionFormFrontend,
      testConnectionFormBackend,
      testConnectionFrontend,
      testConnectionBackend,
      editConnection,
      handleConnectionAction,
      toggleConnection,
      deleteConnection,
      showNewWindowTestDialog,
      
      // 工具方法
      getServiceTypeName,
      getServiceTypeTagType,
      getStatusText,
      getStatusTagType,
      formatDate
    }
  }
}
</script>

<style scoped>
.service-connection {
  padding: 20px;
  max-width: 1200px;
  margin: 0 auto;
}

.page-header {
  margin-bottom: 20px;
}

.page-header h1 {
  margin: 0;
  color: #303133;
  font-size: 24px;
}

.page-description {
  color: #909399;
  margin: 5px 0 0 0;
}

.test-info-alert {
  margin-top: 15px;
}

.test-info-alert .el-alert__content p {
  margin-bottom: 5px;
}

.test-info-alert .el-alert__content .tip {
  font-size: 12px;
  color: #909399;
  margin-top: 5px;
}

.connection-list {
  margin-bottom: 20px;
}

.card-header {
  display: flex;
  justify-content: space-between;
  align-items: center;
}

.header-actions {
  display: flex;
  gap: 10px;
  align-items: center;
}

.filters {
  display: flex;
  gap: 10px;
  align-items: center;
}

.empty-state {
  text-align: center;
  padding: 40px 0;
}

.connection-grid {
  display: grid;
  grid-template-columns: repeat(auto-fill, minmax(350px, 1fr));
  gap: 20px;
}

.connection-card {
  border: 1px solid #ebeef5;
  border-radius: 8px;
  padding: 16px;
  background: #fff;
  transition: box-shadow 0.3s;
}

.connection-card:hover {
  box-shadow: 0 4px 12px rgba(0, 0, 0, 0.1);
}

.connection-header {
  display: flex;
  justify-content: space-between;
  align-items: flex-start;
  margin-bottom: 12px;
}

.connection-title h3 {
  margin: 0 0 4px 0;
  font-size: 16px;
  color: #303133;
}

.connection-title .el-tag {
  margin-left: 8px;
}

.connection-info {
  margin-bottom: 16px;
}

.info-item {
  display: flex;
  justify-content: space-between;
  align-items: center;
  margin-bottom: 8px;
  font-size: 14px;
}

.info-item .label {
  color: #909399;
  white-space: nowrap;
  margin-right: 8px;
}

.info-item .value {
  color: #303133;
  font-weight: 500;
  flex: 1;
  text-align: right;
  overflow: hidden;
  text-overflow: ellipsis;
  white-space: nowrap;
}

.test-time {
  font-size: 12px;
  color: #c0c4cc;
  margin-left: 8px;
}

.connection-actions {
  display: flex;
  justify-content: center;
}

/* 表单提示文字 */
.form-tip {
  font-size: 12px;
  color: #909399;
  margin-top: 4px;
  line-height: 1.4;
}

/* 测试按钮组 */
.test-buttons {
  display: flex;
  gap: 10px;
  margin-bottom: 10px;
}

/* 连接测试结果 */
.test-result {
  margin-top: 10px;
  padding: 10px;
  border-radius: 4px;
  font-size: 14px;
}

.test-result.success {
  background-color: #f0f9ff;
  border: 1px solid #e1f5fe;
  color: #2e7d32;
}

.test-result.error {
  background-color: #fff3f3;
  border: 1px solid #ffebee;
  color: #d32f2f;
}

.test-message {
  font-weight: 500;
  margin-bottom: 5px;
}

.test-method {
  font-size: 12px;
  color: #666;
  margin-bottom: 3px;
}

.test-details {
  font-size: 12px;
  color: #888;
  margin-bottom: 2px;
}

@media (max-width: 768px) {
  .service-connection {
    padding: 10px;
  }
  
  .connection-grid {
    grid-template-columns: 1fr;
  }
  
  .filters {
    flex-direction: column;
    align-items: stretch;
  }
  
  .header-actions {
    flex-direction: column;
    align-items: stretch;
    gap: 10px;
  }
}
</style> <|MERGE_RESOLUTION|>--- conflicted
+++ resolved
@@ -4,6 +4,21 @@
     <div class="page-header">
       <h1>我的服务连接</h1>
       <p class="page-description">管理您的外部Geoserver和Martin服务连接配置</p>
+      
+      <!-- 功能说明 -->
+      <el-alert
+        title="连接测试说明"
+        type="info"
+        show-icon
+        :closable="false"
+        class="test-info-alert"
+      >
+        <div>
+          <p><strong>前端测试：</strong>直接从浏览器测试服务连接，无需通过后端。适用于客户端可直接访问Geoserver的场景。</p>
+          <p><strong>后端测试：</strong>通过系统后端测试连接，适用于服务器间的网络连接测试。</p>
+          <p class="tip">💡 推荐优先使用前端测试，这样即使后端服务器无法访问Geoserver，只要您的浏览器能访问就可以正常使用服务。</p>
+        </div>
+      </el-alert>
       
       <!-- 功能说明 -->
       <el-alert
@@ -136,7 +151,6 @@
 
             <div class="connection-actions">
               <el-button-group>
-<<<<<<< HEAD
                 <el-tooltip 
                   content="前端直接测试（可能受CORS限制，适用于本地或已配置CORS的服务）" 
                   placement="top"
@@ -166,27 +180,6 @@
                     后端测试 ⭐
                   </el-button>
                 </el-tooltip>
-=======
-                <el-button 
-                  size="small" 
-                  @click="testConnectionFrontend(connection)"
-                  :loading="connection.testing && connection.testMethod === 'frontend'"
-                  type="primary"
-                >
-                  <el-icon><Link /></el-icon>
-                  前端测试
-                </el-button>
-                
-                <el-button 
-                  size="small" 
-                  @click="testConnectionBackend(connection)"
-                  :loading="connection.testing && connection.testMethod === 'backend'"
-                  type="info"
-                >
-                  <el-icon><Link /></el-icon>
-                  后端测试
-                </el-button>
->>>>>>> 5a1196bf
                 
                 <el-button 
                   size="small" 
@@ -345,6 +338,38 @@
               工作空间: {{ connectionTestResult.data.workspaceCount }} 个
             </div>
           </div>
+          <div class="test-buttons">
+            <el-button 
+              type="primary" 
+              @click="testConnectionFormFrontend" 
+              :loading="testLoading && testMethod === 'frontend'"
+              :disabled="!canTestConnection"
+            >
+              <el-icon><Link /></el-icon>
+              前端测试
+            </el-button>
+            <el-button 
+              type="info" 
+              @click="testConnectionFormBackend" 
+              :loading="testLoading && testMethod === 'backend'"
+              :disabled="!canTestConnection"
+            >
+              <el-icon><Link /></el-icon>
+              后端测试
+            </el-button>
+          </div>
+          <div v-if="connectionTestResult" class="test-result" :class="connectionTestResult.success ? 'success' : 'error'">
+            <div class="test-message">{{ connectionTestResult.message }}</div>
+            <div v-if="connectionTestResult.data && connectionTestResult.data.testMethod" class="test-method">
+              测试方式: {{ connectionTestResult.data.testMethod === 'frontend' ? '前端直连' : '后端代理' }}
+            </div>
+            <div v-if="connectionTestResult.data && connectionTestResult.data.version" class="test-details">
+              版本: {{ connectionTestResult.data.version }}
+            </div>
+            <div v-if="connectionTestResult.data && connectionTestResult.data.workspaceCount !== undefined" class="test-details">
+              工作空间: {{ connectionTestResult.data.workspaceCount }} 个
+            </div>
+          </div>
         </el-form-item>
       </el-form>
       
@@ -367,11 +392,7 @@
   Plus, Refresh, MoreFilled, Link, Edit
 } from '@element-plus/icons-vue'
 import authService from '@/auth/authService'
-<<<<<<< HEAD
 import { testServiceConnection, testGeoserverInNewWindow } from '@/utils/geoserverTest'
-=======
-import { testServiceConnection } from '@/utils/geoserverTest'
->>>>>>> 5a1196bf
 
 export default {
   name: 'ServiceConnectionView',
@@ -383,6 +404,7 @@
     const loading = ref(false)
     const createLoading = ref(false)
     const testLoading = ref(false)
+    const testMethod = ref('frontend') // 'frontend' 或 'backend'
     const testMethod = ref('frontend') // 'frontend' 或 'backend'
     const connections = ref([])
     const connectionTestResult = ref(null)
@@ -491,7 +513,27 @@
         data = { error: textData || '服务器返回了非JSON响应' }
       }
       
+      // 检查响应内容类型
+      const contentType = response.headers.get('content-type')
+      let data = null
+      
+      if (contentType && contentType.includes('application/json')) {
+        try {
+          data = await response.json()
+        } catch (jsonError) {
+          console.error('JSON解析失败:', jsonError)
+          throw new Error(`JSON解析失败: ${jsonError.message}`)
+        }
+      } else {
+        // 如果不是JSON响应，获取文本内容
+        const textData = await response.text()
+        console.warn('收到非JSON响应:', textData)
+        data = { error: textData || '服务器返回了非JSON响应' }
+      }
+      
       if (!response.ok) {
+        const errorMessage = data && data.error ? data.error : `请求失败 (${response.status})`
+        throw new Error(errorMessage)
         const errorMessage = data && data.error ? data.error : `请求失败 (${response.status})`
         throw new Error(errorMessage)
       }
@@ -506,6 +548,8 @@
         const data = await apiRequest('/api/service-connections')
         connections.value = data.data.map(connection => ({
           ...connection,
+          testing: false,
+          testMethod: null
           testing: false,
           testMethod: null
         }))
@@ -585,6 +629,9 @@
         console.error('保存连接失败:', error)
         const errorMessage = error.message || error.toString()
         ElMessage.error(`保存连接失败: ${errorMessage}`)
+        console.error('保存连接失败:', error)
+        const errorMessage = error.message || error.toString()
+        ElMessage.error(`保存连接失败: ${errorMessage}`)
       } finally {
         createLoading.value = false
       }
@@ -623,7 +670,8 @@
     
     // 前端测试连接（表单中）
     const testConnectionFormFrontend = async () => {
-<<<<<<< HEAD
+    // 前端测试连接（表单中）
+    const testConnectionFormFrontend = async () => {
       try {
         testLoading.value = true
         testMethod.value = 'frontend'
@@ -669,9 +717,7 @@
     const testConnectionFormBackend = async () => {
       try {
         testLoading.value = true
-=======
-      try {
-        testLoading.value = true
+        testMethod.value = 'backend'
         testMethod.value = 'frontend'
         connectionTestResult.value = null
         
@@ -715,7 +761,6 @@
     const testConnectionFormBackend = async () => {
       try {
         testLoading.value = true
->>>>>>> 5a1196bf
         testMethod.value = 'backend'
         connectionTestResult.value = null
         
@@ -742,6 +787,8 @@
           success: true,
           message: response.message || '连接测试成功',
           data: { testMethod: 'backend', ...response.data }
+          message: response.message || '连接测试成功',
+          data: { testMethod: 'backend', ...response.data }
         }
         
         ElMessage.success('连接测试成功')
@@ -750,8 +797,13 @@
           success: false,
           message: error.message || '连接测试失败',
           data: { testMethod: 'backend' }
-        }
-        
+          message: error.message || '连接测试失败',
+          data: { testMethod: 'backend' }
+        }
+        
+        console.error('表单连接测试失败:', error)
+        const errorMessage = error.message || error.toString()
+        ElMessage.error(`连接测试失败: ${errorMessage}`)
         console.error('表单连接测试失败:', error)
         const errorMessage = error.message || error.toString()
         ElMessage.error(`连接测试失败: ${errorMessage}`)
@@ -762,7 +814,8 @@
     
     // 前端测试现有连接
     const testConnectionFrontend = async (connection) => {
-<<<<<<< HEAD
+    // 前端测试现有连接
+    const testConnectionFrontend = async (connection) => {
       try {
         connection.testing = true
         connection.testMethod = 'frontend'
@@ -875,60 +928,6 @@
         } catch (validationError) {
           console.warn('验证连接存在性失败，继续使用原连接信息:', validationError)
         }
-=======
-      try {
-        connection.testing = true
-        connection.testMethod = 'frontend'
-        
-        // 构建测试配置
-        let config = {}
-        if (connection.connection_config) {
-          if (typeof connection.connection_config === 'string') {
-            try {
-              config = JSON.parse(connection.connection_config)
-            } catch (parseError) {
-              console.warn('解析连接配置失败:', parseError)
-              config = {}
-            }
-          } else if (typeof connection.connection_config === 'object') {
-            config = connection.connection_config
-          }
-        }
-        const testConfig = {
-          service_type: connection.service_type,
-          server_url: connection.server_url,
-          ...config
-        }
-        
-        const result = await testServiceConnection(testConfig, true)
-        
-        if (result.success) {
-          ElMessage.success(result.message)
-        } else {
-          ElMessage.error(result.message)
-        }
-        
-        // 可选：更新本地状态，不重新加载整个列表
-        connection.test_status = result.success ? 'success' : 'failed'
-        connection.last_tested_at = new Date().toISOString()
-        
-      } catch (error) {
-        console.error('前端测试失败:', error)
-        const errorMessage = error.message || error.toString()
-        ElMessage.error(`前端测试失败: ${errorMessage}`)
-        connection.test_status = 'failed'
-      } finally {
-        connection.testing = false
-        connection.testMethod = null
-      }
-    }
-    
-    // 后端测试现有连接
-    const testConnectionBackend = async (connection) => {
-      try {
-        connection.testing = true
-        connection.testMethod = 'backend'
->>>>>>> 5a1196bf
         
         await apiRequest(`/api/service-connections/${connection.id}/test`, {
           method: 'POST'
@@ -939,7 +938,6 @@
       } catch (error) {
         console.error('后端测试失败:', error)
         const errorMessage = error.message || error.toString()
-<<<<<<< HEAD
         
         // 如果是404错误，可能是连接信息过期
         if (error.message && error.message.includes('404')) {
@@ -948,11 +946,9 @@
         } else {
           ElMessage.error(`后端测试失败: ${errorMessage}`)
         }
-=======
-        ElMessage.error(`连接测试失败: ${errorMessage}`)
->>>>>>> 5a1196bf
       } finally {
         connection.testing = false
+        connection.testMethod = null
         connection.testMethod = null
       }
     }
@@ -1016,6 +1012,8 @@
           editConnection(connection)
           break
         case 'test':
+          // 默认使用前端测试
+          testConnectionFrontend(connection)
           // 默认使用前端测试
           testConnectionFrontend(connection)
           break
@@ -1168,6 +1166,7 @@
       createLoading,
       testLoading,
       testMethod,
+      testMethod,
       connections,
       connectionTestResult,
       
@@ -1196,6 +1195,10 @@
       testConnectionFormBackend,
       testConnectionFrontend,
       testConnectionBackend,
+      testConnectionFormFrontend,
+      testConnectionFormBackend,
+      testConnectionFrontend,
+      testConnectionBackend,
       editConnection,
       handleConnectionAction,
       toggleConnection,
@@ -1233,6 +1236,20 @@
 .page-description {
   color: #909399;
   margin: 5px 0 0 0;
+}
+
+.test-info-alert {
+  margin-top: 15px;
+}
+
+.test-info-alert .el-alert__content p {
+  margin-bottom: 5px;
+}
+
+.test-info-alert .el-alert__content .tip {
+  font-size: 12px;
+  color: #909399;
+  margin-top: 5px;
 }
 
 .test-info-alert {
@@ -1365,11 +1382,21 @@
   margin-bottom: 10px;
 }
 
+/* 测试按钮组 */
+.test-buttons {
+  display: flex;
+  gap: 10px;
+  margin-bottom: 10px;
+}
+
 /* 连接测试结果 */
 .test-result {
   margin-top: 10px;
   padding: 10px;
   border-radius: 4px;
+  margin-top: 10px;
+  padding: 10px;
+  border-radius: 4px;
   font-size: 14px;
 }
 
@@ -1377,9 +1404,32 @@
   background-color: #f0f9ff;
   border: 1px solid #e1f5fe;
   color: #2e7d32;
+  background-color: #f0f9ff;
+  border: 1px solid #e1f5fe;
+  color: #2e7d32;
 }
 
 .test-result.error {
+  background-color: #fff3f3;
+  border: 1px solid #ffebee;
+  color: #d32f2f;
+}
+
+.test-message {
+  font-weight: 500;
+  margin-bottom: 5px;
+}
+
+.test-method {
+  font-size: 12px;
+  color: #666;
+  margin-bottom: 3px;
+}
+
+.test-details {
+  font-size: 12px;
+  color: #888;
+  margin-bottom: 2px;
   background-color: #fff3f3;
   border: 1px solid #ffebee;
   color: #d32f2f;
